package github

import (
	"net/http"

	"gopkg.in/inconshreveable/log15.v2"

	"context"

	"github.com/prometheus/client_golang/prometheus"
	"github.com/sourcegraph/go-github/github"
	"sourcegraph.com/sourcegraph/sourcegraph/api/sourcegraph/legacyerr"
	"sourcegraph.com/sourcegraph/sourcegraph/pkg/auth"
	"sourcegraph.com/sourcegraph/sourcegraph/pkg/errcode"
	"sourcegraph.com/sourcegraph/sourcegraph/pkg/githubutil"
)

var (
	abuseDetectionMechanismCounter = prometheus.NewCounter(prometheus.CounterOpts{
		Namespace: "src",
		Subsystem: "github",
		Name:      "abuse_detection_mechanism",
		Help:      "Times that a response from GitHub indicated that abuse detection mechanism was triggered.",
	})
)

func init() {
	prometheus.MustRegister(abuseDetectionMechanismCounter)
}

var MockRoundTripper http.RoundTripper

// client returns the context's GitHub API client.
func client(ctx context.Context) *github.Client {
	if MockRoundTripper != nil {
		return github.NewClient(&http.Client{
			Transport: MockRoundTripper,
		})
	}

	ghConf := *githubutil.Default
	ghConf.Context = ctx

	a := auth.ActorFromContext(ctx)
	if a.GitHubToken != "" {
		return ghConf.AuthedClient(a.GitHubToken)
	}

	return ghConf.UnauthedClient()
}

func OrgsFromContext(ctx context.Context) *github.OrganizationsService {
	return client(ctx).Organizations
}

func checkResponse(ctx context.Context, resp *github.Response, err error, op string) error {
	if err == nil {
		return nil
	}

	switch err.(type) {
	case *github.RateLimitError:
		log15.Debug("exceeded github rate limit", "error", err, "op", op)
		return legacyerr.Errorf(legacyerr.ResourceExhausted, "exceeded GitHub API rate limit: %s: %v", op, err)
	case *github.AbuseRateLimitError:
		log15.Debug("triggered GitHub abuse detection mechanism", "error", err, "op", op)
		abuseDetectionMechanismCounter.Inc()
		return legacyerr.Errorf(legacyerr.ResourceExhausted, "triggered GitHub abuse detection mechanism: %s: %v", op, err)
	}

	if resp == nil {
		log15.Debug("no response from github", "error", err)
		return err
	}

	switch resp.StatusCode {
	case 401, 404:
		// Pretty expected, not worth logging.
	default:
		log15.Debug("unexpected error from github", "error", err, "statusCode", resp.StatusCode, "op", op)
	}

	statusCode := errcode.HTTPToCode(resp.StatusCode)

	// Calling out to github could result in some HTTP status codes that don't directly map to
	// error status on sourcegraph. If github returns anything in the 400 range that isn't known to us,
	// we don't want to indicate a server-side error (which would happen if we don't convert
	// to 404 here).
	if statusCode == legacyerr.Unknown && resp.StatusCode >= 400 && resp.StatusCode < 500 {
		statusCode = legacyerr.NotFound
	}

	return legacyerr.Errorf(statusCode, "%s", op)
}

// HasAuthedUser reports whether the context has an authenticated
// GitHub user's credentials.
func HasAuthedUser(ctx context.Context) bool {
<<<<<<< HEAD
	return client(ctx).isAuthedUser
}

// HasClient returns true if the context currently contains a GitHub client. If no client exists in
// the context, `ReposFromContext` may still return a temporary one, but HasClient is useful for
// conditionals where we don't want to make GitHub requests unless a client has explicitly been set.
func HasClient(ctx context.Context) bool {
	client, _ := ctx.Value(minimalClientKey).(*minimalClient)
	repos, _ := ctx.Value(reposKey).(Repos)
	return client != nil || repos != nil
=======
	return auth.ActorFromContext(ctx).GitHubToken != ""
>>>>>>> a3f3ba30
}<|MERGE_RESOLUTION|>--- conflicted
+++ resolved
@@ -96,8 +96,7 @@
 // HasAuthedUser reports whether the context has an authenticated
 // GitHub user's credentials.
 func HasAuthedUser(ctx context.Context) bool {
-<<<<<<< HEAD
-	return client(ctx).isAuthedUser
+	return auth.ActorFromContext(ctx).GitHubToken != ""
 }
 
 // HasClient returns true if the context currently contains a GitHub client. If no client exists in
@@ -107,7 +106,4 @@
 	client, _ := ctx.Value(minimalClientKey).(*minimalClient)
 	repos, _ := ctx.Value(reposKey).(Repos)
 	return client != nil || repos != nil
-=======
-	return auth.ActorFromContext(ctx).GitHubToken != ""
->>>>>>> a3f3ba30
 }