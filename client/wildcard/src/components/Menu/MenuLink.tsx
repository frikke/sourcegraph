--- conflicted
+++ resolved
@@ -19,14 +19,8 @@
  *
  * @see — Docs https://reach.tech/menu-button#menulink
  */
-<<<<<<< HEAD
 export const MenuLink = React.forwardRef(({ className, disabled, ...props }, reference) => {
     const Component = disabled ? MenuDisabledLink : ReachMenuLink
 
-    return <Component ref={reference} {...props} className={classNames('dropdown-item', styles.item, className)} />
-}) as ForwardReferenceComponent<'a', MenuLinkProps>
-=======
-export const MenuLink = React.forwardRef(({ className, ...props }, reference) => (
-    <ReachMenuLink ref={reference} {...props} className={classNames(styles.dropdownItem, className)} />
-)) as ForwardReferenceComponent<'a', MenuLinkProps>
->>>>>>> 4975910f
+    return <Component ref={reference} {...props} className={classNames(styles.dropdownItem, className)} />
+}) as ForwardReferenceComponent<'a', MenuLinkProps>