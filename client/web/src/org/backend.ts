import { concat, Observable } from 'rxjs'
import { map, mergeMap } from 'rxjs/operators'

import { createAggregateError } from '@sourcegraph/common'
import { gql } from '@sourcegraph/http-client'

import { refreshAuthenticatedUser } from '../auth'
import { requestGraphQL } from '../backend/graphql'
import {
    CreateOrganizationResult,
    CreateOrganizationVariables,
    RemoveUserFromOrganizationResult,
    RemoveUserFromOrganizationVariables,
    Scalars,
    UpdateOrganizationResult,
    UpdateOrganizationVariables,
} from '../graphql-operations'
import { eventLogger } from '../tracking/eventLogger'

/**
 * Sends a GraphQL mutation to create an organization and returns an Observable that emits the new organization,
 * then completes.
 */
export function createOrganization(args: {
    /** The name of the organization. */
    name: string
    /** The new organization's display name (e.g. full name) in the organization profile. */
    displayName?: string
}): Promise<CreateOrganizationResult['createOrganization']> {
    return requestGraphQL<CreateOrganizationResult, CreateOrganizationVariables>(
        gql`
            mutation CreateOrganization($name: String!, $displayName: String) {
                createOrganization(name: $name, displayName: $displayName) {
                    id
                    name
                    settingsURL
                }
            }
        `,
        { name: args.name, displayName: args.displayName ?? null }
    )
        .pipe(
            mergeMap(({ data, errors }) => {
                if (!data || !data.createOrganization) {
                    eventLogger.log('NewOrgFailed')
                    throw createAggregateError(errors)
                }
                eventLogger.log('NewOrgCreated')
                return concat(refreshAuthenticatedUser(), [data.createOrganization])
            })
        )
        .toPromise()
}

/**
 * Sends a GraphQL mutation to remove a user from an organization.
 *
 * @returns An Observable that emits `undefined` when done, then completes
 */
export function removeUserFromOrganization(args: {
    /** The ID of the user to remove. */
    user: Scalars['ID']
    /** The organization's ID. */
    organization: Scalars['ID']
}): Observable<void> {
    return requestGraphQL<RemoveUserFromOrganizationResult, RemoveUserFromOrganizationVariables>(
        gql`
            mutation RemoveUserFromOrganization($user: ID!, $organization: ID!) {
                removeUserFromOrganization(user: $user, organization: $organization) {
                    alwaysNil
                }
            }
        `,
        args
    ).pipe(
        mergeMap(({ errors }) => {
            if (errors && errors.length > 0) {
                eventLogger.log('RemoveOrgMemberFailed')
                throw createAggregateError(errors)
            }
            eventLogger.log('OrgMemberRemoved')
            // Reload user data
            return concat(refreshAuthenticatedUser(), [undefined])
        })
    )
}

/**
 * Sends a GraphQL mutation to update an organization.
 *
 * @param id The ID of the organization.
 * @param displayName The display name of the organization.
 * @returns Observable that emits `undefined`, then completes
 */
export function updateOrganization(id: Scalars['ID'], displayName: string): Promise<void> {
    return requestGraphQL<UpdateOrganizationResult, UpdateOrganizationVariables>(
        gql`
            mutation UpdateOrganization($id: ID!, $displayName: String) {
                updateOrganization(id: $id, displayName: $displayName) {
                    id
                }
            }
        `,
        {
            id,
            displayName,
        }
    )
        .pipe(
            map(({ data, errors }) => {
                if (!data || (errors && errors.length > 0)) {
                    eventLogger.log('UpdateOrgSettingsFailed')
                    throw createAggregateError(errors)
                }
                eventLogger.log('OrgSettingsUpdated')
                return
            })
        )
        .toPromise()
}

export const GET_ORG_FEATURE_FLAG_VALUE = gql`
    query OrgFeatureFlagValue($orgID: ID!, $flagName: String!) {
        organizationFeatureFlagValue(orgID: $orgID, flagName: $flagName)
    }
`
export const ORG_CODE_FEATURE_FLAG_NAME = 'org-code'
<<<<<<< HEAD
export const ORG_CODE_FEATURE_FLAG_EMAIL_INVITE = 'org-email-invites'
=======

export const GITHUB_APP_FEATURE_FLAG_NAME = 'github-app-cloud'
>>>>>>> abef29dc
<|MERGE_RESOLUTION|>--- conflicted
+++ resolved
@@ -125,9 +125,5 @@
     }
 `
 export const ORG_CODE_FEATURE_FLAG_NAME = 'org-code'
-<<<<<<< HEAD
 export const ORG_CODE_FEATURE_FLAG_EMAIL_INVITE = 'org-email-invites'
-=======
-
-export const GITHUB_APP_FEATURE_FLAG_NAME = 'github-app-cloud'
->>>>>>> abef29dc
+export const GITHUB_APP_FEATURE_FLAG_NAME = 'github-app-cloud'