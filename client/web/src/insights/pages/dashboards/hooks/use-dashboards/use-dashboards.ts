import { useMemo } from 'react'

import { IOrg, IUser } from '@sourcegraph/shared/src/graphql/schema'
import {
    ConfiguredSubjectOrError,
    SettingsCascadeOrError,
    SettingsSubject,
} from '@sourcegraph/shared/src/settings/settings'
import { isErrorLike } from '@sourcegraph/shared/src/util/errors'
import { isDefined } from '@sourcegraph/shared/src/util/types'

import { Settings } from '../../../../../schema/settings.schema'
import {
    InsightDashboard,
<<<<<<< HEAD
=======
    InsightDashboardOwner,
>>>>>>> 9f8f4cf7
    INSIGHTS_DASHBOARDS_SETTINGS_KEY,
    InsightsDashboardType,
    isInsightSettingKey,
} from '../../../../core/types'
import { InsightDashboardOwner } from '../../../../core/types/dashboard/core'

/**
 * Special virtual dashboard - "All Insights"
 */
export const ALL_INSIGHTS_DASHBOARD: InsightDashboard = {
    id: 'all',
    type: InsightsDashboardType.All,
}

/**
 * Currently we support only two types of subject that can have insights dashboard.
 */
type SupportedSubject = IUser | IOrg

const SUPPORTED_TYPES_OF_SUBJECT = new Set<SettingsSubject['__typename']>(['User', 'Org'])
const isSubjectSupported = (subject: SettingsSubject): subject is SupportedSubject =>
    SUPPORTED_TYPES_OF_SUBJECT.has(subject.__typename)

/**
 * React hook that returns all valid and available insights dashboards.
 */
export function useDashboards(settingsCascade: SettingsCascadeOrError): InsightDashboard[] {
    const { subjects } = settingsCascade

    return useMemo(() => getInsightsDashboards(subjects), [subjects])
}

/**
 * Returns all valid and reachable for a user insight-dashboards.
 */
export function getInsightsDashboards(subjects: ConfiguredSubjectOrError<Settings>[] | null): InsightDashboard[] {
    if (subjects === null) {
        return []
    }

<<<<<<< HEAD
    const subjectDashboards = subjects.flatMap(configuredSubject => {
=======
    return subjects.flatMap(configuredSubject => {
>>>>>>> 9f8f4cf7
        const { settings, subject } = configuredSubject

        if (isErrorLike(settings) || !settings || !isSubjectSupported(subject)) {
            return []
        }

        return getSubjectDashboards(subject, settings)
    })
<<<<<<< HEAD

    return [ALL_INSIGHTS_DASHBOARD, ...subjectDashboards]
}

/**
 * Currently we support only two types of subject that can have insights dashboard.
 */
type SupportedSubject = IUser | IOrg

const SUPPORTED_TYPES_OF_SUBJECT = new Set<SettingsSubject['__typename']>(['User', 'Org'])
const isSubjectSupported = (subject: SettingsSubject): subject is SupportedSubject =>
    SUPPORTED_TYPES_OF_SUBJECT.has(subject.__typename)

/**
 * Returns all subject dashboards and one special (built-in) dashboard that includes
 * all insights from subject settings.
 */
=======
}

/**
 * Returns all subject dashboards and one special (built-in) dashboard that includes
 * all insights from subject settings.
 */
>>>>>>> 9f8f4cf7
function getSubjectDashboards(subject: SupportedSubject, settings: Settings): InsightDashboard[] {
    const { dashboardType, ...owner } = getDashboardOwnerInfo(subject)

    const subjectBuiltInDashboard: InsightDashboard = {
        owner,
        id: owner.id,
        builtIn: true,
        title: owner.name,
        type: dashboardType,
        insightIds: Object.keys(settings).filter(isInsightSettingKey),
    }

<<<<<<< HEAD
    // Find all subject insights dashboards
=======
    // Find all personal insights dashboards
>>>>>>> 9f8f4cf7
    const subjectDashboards = Object.keys(settings[INSIGHTS_DASHBOARDS_SETTINGS_KEY] ?? {})
        .map<InsightDashboard | undefined>(dashboardKey => {
            // Select dashboard configuration from the subject settings
            const dashboardSettings = settings[INSIGHTS_DASHBOARDS_SETTINGS_KEY]?.[dashboardKey]

            if (!dashboardSettings) {
                return undefined
            }

            return {
                owner,
                type: dashboardType,
<<<<<<< HEAD
                settingsKey: dashboardKey,
=======
>>>>>>> 9f8f4cf7
                ...dashboardSettings,
            }
        })
        .filter(isDefined)

    return [subjectBuiltInDashboard, ...subjectDashboards]
}

interface DashboardOwnerInfo extends InsightDashboardOwner {
    /** Currently we support only two types of subject that can have insights dashboard. */
    dashboardType: InsightsDashboardType.Personal | InsightsDashboardType.Organization
}
/**
 * Return dashboard owner info by subject configuration
 *
 * @param subject - subject settings (User, Organization, Site, Client)
 */
function getDashboardOwnerInfo(subject: SupportedSubject): DashboardOwnerInfo {
    switch (subject.__typename) {
        case 'Org':
            return {
                id: subject.id,
                name: subject.displayName ?? subject.name,
                dashboardType: InsightsDashboardType.Organization,
            }

        case 'User':
            return {
                id: subject.id,
                name: subject.displayName ?? subject.username,
                dashboardType: InsightsDashboardType.Personal,
            }
    }
}<|MERGE_RESOLUTION|>--- conflicted
+++ resolved
@@ -12,10 +12,6 @@
 import { Settings } from '../../../../../schema/settings.schema'
 import {
     InsightDashboard,
-<<<<<<< HEAD
-=======
-    InsightDashboardOwner,
->>>>>>> 9f8f4cf7
     INSIGHTS_DASHBOARDS_SETTINGS_KEY,
     InsightsDashboardType,
     isInsightSettingKey,
@@ -56,11 +52,7 @@
         return []
     }
 
-<<<<<<< HEAD
     const subjectDashboards = subjects.flatMap(configuredSubject => {
-=======
-    return subjects.flatMap(configuredSubject => {
->>>>>>> 9f8f4cf7
         const { settings, subject } = configuredSubject
 
         if (isErrorLike(settings) || !settings || !isSubjectSupported(subject)) {
@@ -69,7 +61,6 @@
 
         return getSubjectDashboards(subject, settings)
     })
-<<<<<<< HEAD
 
     return [ALL_INSIGHTS_DASHBOARD, ...subjectDashboards]
 }
@@ -87,14 +78,6 @@
  * Returns all subject dashboards and one special (built-in) dashboard that includes
  * all insights from subject settings.
  */
-=======
-}
-
-/**
- * Returns all subject dashboards and one special (built-in) dashboard that includes
- * all insights from subject settings.
- */
->>>>>>> 9f8f4cf7
 function getSubjectDashboards(subject: SupportedSubject, settings: Settings): InsightDashboard[] {
     const { dashboardType, ...owner } = getDashboardOwnerInfo(subject)
 
@@ -107,11 +90,7 @@
         insightIds: Object.keys(settings).filter(isInsightSettingKey),
     }
 
-<<<<<<< HEAD
     // Find all subject insights dashboards
-=======
-    // Find all personal insights dashboards
->>>>>>> 9f8f4cf7
     const subjectDashboards = Object.keys(settings[INSIGHTS_DASHBOARDS_SETTINGS_KEY] ?? {})
         .map<InsightDashboard | undefined>(dashboardKey => {
             // Select dashboard configuration from the subject settings
@@ -124,10 +103,7 @@
             return {
                 owner,
                 type: dashboardType,
-<<<<<<< HEAD
                 settingsKey: dashboardKey,
-=======
->>>>>>> 9f8f4cf7
                 ...dashboardSettings,
             }
         })
