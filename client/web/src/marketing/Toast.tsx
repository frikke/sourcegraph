--- conflicted
+++ resolved
@@ -3,11 +3,7 @@
 import classNames from 'classnames'
 import CloseIcon from 'mdi-react/CloseIcon'
 
-<<<<<<< HEAD
-import { Button, CardTitle, CardBody, Card, Icon, H3 } from '@sourcegraph/wildcard'
-=======
 import { Button, CardTitle, CardBody, Card, Icon, Typography } from '@sourcegraph/wildcard'
->>>>>>> 805af05a
 
 import styles from './Toast.module.scss'
 
@@ -23,30 +19,16 @@
 }
 
 export const Toast: React.FunctionComponent<React.PropsWithChildren<ToastProps>> = props => (
-<<<<<<< HEAD
     <Card className={classNames(styles.toast, props.className)}>
         <CardBody className={classNames(styles.toastBody, props.toastBodyClassName)}>
             <div className={classNames('d-flex justify-content-end', styles.closeButtonWrap)}>
                 <Button onClick={props.onDismiss} variant="icon" className="test-close-toast" aria-label="Close">
                     <Icon as={CloseIcon} className={styles.closeButtonIcon} />
-=======
-    <Card className={styles.toast}>
-        <CardBody>
-            <CardTitle as="header" className={classNames(styles.header)}>
-                <Typography.H2 className="mb-0">{props.title}</Typography.H2>
-                <Button
-                    onClick={props.onDismiss}
-                    variant="icon"
-                    className={classNames('test-close-toast', styles.closeButton)}
-                    aria-label="Close"
-                >
-                    <Icon role="img" as={CloseIcon} aria-hidden={true} />
->>>>>>> 805af05a
                 </Button>
             </div>
             {props.title && (
                 <CardTitle as="header" className="d-flex align-items-center mb-1">
-                    <H3 className="mb-0">{props.title}</H3>
+                    <Typography.H3 className="mb-0">{props.title}</Typography.H3>
                 </CardTitle>
             )}
             {props.subtitle}
