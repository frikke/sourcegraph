package alert

import (
	"context"
	"fmt"
	slog "github.com/sourcegraph/sourcegraph/lib/log"
	"strings"
	"sync"

	"github.com/sourcegraph/sourcegraph/cmd/frontend/backend"
	"github.com/sourcegraph/sourcegraph/cmd/frontend/envvar"
	"github.com/sourcegraph/sourcegraph/internal/authz"
	"github.com/sourcegraph/sourcegraph/internal/comby"
	"github.com/sourcegraph/sourcegraph/internal/database"
	"github.com/sourcegraph/sourcegraph/internal/extsvc"
	"github.com/sourcegraph/sourcegraph/internal/gitserver/gitdomain"
	"github.com/sourcegraph/sourcegraph/internal/search"
	"github.com/sourcegraph/sourcegraph/internal/search/query"
	searchrepos "github.com/sourcegraph/sourcegraph/internal/search/repos"
	"github.com/sourcegraph/sourcegraph/internal/search/run"
	"github.com/sourcegraph/sourcegraph/internal/search/searchcontexts"
	"github.com/sourcegraph/sourcegraph/lib/errors"
	slog "github.com/sourcegraph/sourcegraph/lib/log"
)

type Observer struct {
	log slog.Logger
	Db  database.DB

	// Inputs are used to generate alert messages based on the query.
	*run.SearchInputs

	// Update state.
	HasResults bool

	// Error state. Can be called concurrently.
	mu    sync.Mutex
	alert *search.Alert
	err   error
}

// reposExist returns true if one or more repos resolve. If the attempt
// returns 0 repos or fails, it returns false. It is a helper function for
// raising NoResolvedRepos alerts with suggestions when we know the original
// query does not contain any repos to search.
func (o *Observer) reposExist(ctx context.Context, options search.RepoOptions) bool {
	repositoryResolver := &searchrepos.Resolver{DB: o.Db}
	resolved, err := repositoryResolver.Resolve(ctx, options)
	return err == nil && len(resolved.RepoRevs) > 0
}

func (o *Observer) alertForNoResolvedRepos(ctx context.Context, q query.Q) *search.Alert {
	repoFilters, minusRepoFilters := q.Repositories()
	contextFilters, _ := q.StringValues(query.FieldContext)
	dependencies := q.Dependencies()
	onlyForks, noForks, forksNotSet := false, false, true
	if fork := q.Fork(); fork != nil {
		onlyForks = *fork == query.Only
		noForks = *fork == query.No
		forksNotSet = false
	}
	archived := q.Archived()
	archivedNotSet := archived == nil

	if len(contextFilters) == 1 && !searchcontexts.IsGlobalSearchContextSpec(contextFilters[0]) && len(repoFilters) > 0 {
		withoutContextFilter := query.OmitField(q, query.FieldContext)
		proposedQueries := []*search.ProposedQuery{
			{
				Description: "search in the global context",
				Query:       fmt.Sprintf("context:%s %s", searchcontexts.GlobalSearchContextName, withoutContextFilter),
				PatternType: o.PatternType,
			},
		}

		return &search.Alert{
			PrometheusType:  "no_resolved_repos__context_none_in_common",
			Title:           fmt.Sprintf("No repositories found for your query within the context %s", contextFilters[0]),
			ProposedQueries: proposedQueries,
		}
	}

	isSiteAdmin := backend.CheckCurrentUserIsSiteAdmin(ctx, o.Db) == nil
	if !envvar.SourcegraphDotComMode() {
		if len(dependencies) > 0 {
			needsPackageHostConfig, err := needsPackageHostConfiguration(ctx, o.Db)
			if err == nil && needsPackageHostConfig {
				if isSiteAdmin {
					return &search.Alert{
						Title:       "No package hosts configured",
						Description: "To start searching your dependencies, first go to site admin to configure package hosts.",
					}
				} else {
					return &search.Alert{
						Title:       "No package hosts configured",
						Description: "To start searching your dependencies, ask the site admin to configure package hosts.",
					}
				}
			}
		}

		if needsRepoConfig, err := needsRepositoryConfiguration(ctx, o.Db); err == nil && needsRepoConfig {
			if isSiteAdmin {
				return &search.Alert{
					Title:       "No repositories or code hosts configured",
					Description: "To start searching code, first go to site admin to configure repositories and code hosts.",
				}
			} else {
				return &search.Alert{
					Title:       "No repositories or code hosts configured",
					Description: "To start searching code, ask the site admin to configure and enable repositories.",
				}
			}
		}
	}

	if len(dependencies) > 0 {
		return &search.Alert{
			Title:       "No dependency repositories found",
			Description: "Dependency repos are cloned on-demand when first searched. Try again in a few seconds if you know the given repositories have dependencies.\n\nRead more about dependencies search [here](https://docs.sourcegraph.com/code_search/how-to/dependencies_search).",
		}
	}

	var proposedQueries []*search.ProposedQuery
	if forksNotSet {
		tryIncludeForks := search.RepoOptions{
			RepoFilters:      repoFilters,
			MinusRepoFilters: minusRepoFilters,
			NoForks:          false,
		}
		if o.reposExist(ctx, tryIncludeForks) {
			proposedQueries = append(proposedQueries,
				&search.ProposedQuery{
					Description: "include forked repositories in your query.",
					Query:       o.OriginalQuery + " fork:yes",
					PatternType: o.PatternType,
				},
			)
		}
	}

	if archivedNotSet {
		tryIncludeArchived := search.RepoOptions{
			RepoFilters:      repoFilters,
			MinusRepoFilters: minusRepoFilters,
			OnlyForks:        onlyForks,
			NoForks:          noForks,
			OnlyArchived:     true,
		}
		if o.reposExist(ctx, tryIncludeArchived) {
			proposedQueries = append(proposedQueries,
				&search.ProposedQuery{
					Description: "include archived repositories in your query.",
					Query:       o.OriginalQuery + " archived:yes",
					PatternType: o.PatternType,
				},
			)
		}
	}

	if len(proposedQueries) > 0 {
		return &search.Alert{
			PrometheusType:  "no_resolved_repos__repos_exist_when_altered",
			Title:           "No repositories found",
			Description:     "Try altering the query or use a different `repo:<regexp>` filter to see results",
			ProposedQueries: proposedQueries,
		}
	}

	return &search.Alert{
		PrometheusType: "no_resolved_repos__generic",
		Title:          "No repositories found",
		Description:    "Try using a different `repo:<regexp>` filter to see results",
	}
}

// multierrorToAlert converts an error.MultiError into the highest priority alert
// for the errors contained in it, and a new error with all the errors that could
// not be converted to alerts.
func (o *Observer) multierrorToAlert(ctx context.Context, me errors.MultiError) (resAlert *search.Alert, resErr error) {
	for _, err := range me.Errors() {
		alert, err := o.errorToAlert(ctx, err)
		resAlert = maxAlertByPriority(resAlert, alert)
		resErr = errors.Append(resErr, err)
	}

	return resAlert, resErr
}

func (o *Observer) Error(ctx context.Context, err error) {
	// Timeouts are reported through Stats so don't report an error for them.
	if err == nil || isContextError(ctx, err) {
		return
	}

	// We can compute the alert outside of the critical section.
	alert, _ := o.errorToAlert(ctx, err)

	o.mu.Lock()
	defer o.mu.Unlock()

	// The error can be converted into an alert.
	if alert != nil {
		o.update(alert)
		return
	}

	// Track the unexpected error for reporting when calling Done.
	o.err = errors.Append(o.err, err)
}

// update to alert if it is more important than our current alert.
func (o *Observer) update(alert *search.Alert) {
	if o.alert == nil || alert.Priority > o.alert.Priority {
		o.alert = alert
	}
}

// Done returns the highest priority alert and an error.MultiError containing
// all errors that could not be converted to alerts.
func (o *Observer) Done() (*search.Alert, error) {
	slogger := slog.Scoped("Done", "Done returns the highest priority alert and an error.MultiError containing")

	if !o.HasResults && o.PatternType != query.SearchTypeStructural && comby.MatchHoleRegexp.MatchString(o.OriginalQuery) {
		o.update(search.AlertForStructuralSearchNotSet(o.OriginalQuery))
	}

	if o.HasResults && o.err != nil {
<<<<<<< HEAD
		slogger.Error("Errors during search", slog.Error(o.err))
=======
		o.log.Error("Errors during search", slog.Error(o.err))
>>>>>>> 336f2389
		return o.alert, nil
	}

	return o.alert, o.err
}

func (o *Observer) errorToAlert(ctx context.Context, err error) (*search.Alert, error) {
	if err == nil {
		return nil, nil
	}

	var e errors.MultiError
	if errors.As(err, &e) {
		return o.multierrorToAlert(ctx, e)
	}

	var (
		mErr *searchrepos.MissingRepoRevsError
		oErr *errOverRepoLimit
		lErr *ErrLuckyQueries
	)

	if errors.HasType(err, authz.ErrStalePermissions{}) {
		return search.AlertForStalePermissions(), nil
	}

	{
		var e gitdomain.BadCommitError
		if errors.As(err, &e) {
			return search.AlertForInvalidRevision(e.Spec), nil
		}
	}

	if !o.HasResults && errors.Is(err, searchrepos.ErrNoResolvedRepos) {
		return o.alertForNoResolvedRepos(ctx, o.Query), nil
	}

	if errors.As(err, &oErr) {
		return &search.Alert{
			PrometheusType:  "over_repo_limit",
			Title:           "Too many matching repositories",
			ProposedQueries: oErr.ProposedQueries,
			Description:     oErr.Description,
		}, nil
	}

	if errors.As(err, &mErr) {
		var a *search.Alert
		dependencies := o.Query.Dependencies()
		if len(dependencies) == 0 {
			a = search.AlertForMissingRepoRevs(mErr.Missing)
		} else {
			a = search.AlertForMissingDependencyRepoRevs(mErr.Missing)
		}
		a.Priority = 6
		return a, nil
	}

	if errors.As(err, &lErr) {
		return &search.Alert{
			PrometheusType:  "lucky_search_notice",
			Title:           "Showing additional results for similar queries",
			Description:     "We returned all the results for your query. We also added results you might be interested in for similar queries. Below are similar queries we ran.",
			ProposedQueries: lErr.ProposedQueries,
		}, nil
	}

	if strings.Contains(err.Error(), "Worker_oomed") || strings.Contains(err.Error(), "Worker_exited_abnormally") {
		return &search.Alert{
			PrometheusType: "structural_search_needs_more_memory",
			Title:          "Structural search needs more memory",
			Description:    "Running your structural search may require more memory. If you are running the query on many repositories, try reducing the number of repositories with the `repo:` filter.",
			Priority:       5,
		}, nil
	}

	if strings.Contains(err.Error(), "Out of memory") {
		return &search.Alert{
			PrometheusType: "structural_search_needs_more_memory__give_searcher_more_memory",
			Title:          "Structural search needs more memory",
			Description:    `Running your structural search requires more memory. You could try reducing the number of repositories with the "repo:" filter. If you are an administrator, try double the memory allocated for the "searcher" service. If you're unsure, reach out to us at support@sourcegraph.com.`,
			Priority:       4,
		}, nil
	}

	return nil, err
}

func maxAlertByPriority(a, b *search.Alert) *search.Alert {
	if a == nil {
		return b
	}
	if b == nil {
		return a
	}

	if a.Priority < b.Priority {
		return b
	}

	return a
}

func needsRepositoryConfiguration(ctx context.Context, db database.DB) (bool, error) {
	kinds := make([]string, 0, len(database.ExternalServiceKinds))
	for kind, config := range database.ExternalServiceKinds {
		if config.CodeHost {
			kinds = append(kinds, kind)
		}
	}

	count, err := db.ExternalServices().Count(ctx, database.ExternalServicesListOptions{
		Kinds: kinds,
	})
	if err != nil {
		return false, err
	}
	return count == 0, nil
}

func needsPackageHostConfiguration(ctx context.Context, db database.DB) (bool, error) {
	count, err := db.ExternalServices().Count(ctx, database.ExternalServicesListOptions{
		Kinds: []string{
			extsvc.KindNpmPackages,
			extsvc.KindGoModules,
		},
	})
	if err != nil {
		return false, err
	}
	return count == 0, nil
}

type errOverRepoLimit struct {
	ProposedQueries []*search.ProposedQuery
	Description     string
}

func (e *errOverRepoLimit) Error() string {
	return "Too many matching repositories"
}

type ErrLuckyQueries struct {
	ProposedQueries []*search.ProposedQuery
}

func (e *ErrLuckyQueries) Error() string {
	return "We were able to find more results by slightly modifying your query"
}

// isContextError returns true if ctx.Err() is not nil or if err
// is an error caused by context cancelation or timeout.
func isContextError(ctx context.Context, err error) bool {
	return ctx.Err() != nil || errors.IsAny(err, context.Canceled, context.DeadlineExceeded)
}<|MERGE_RESOLUTION|>--- conflicted
+++ resolved
@@ -3,7 +3,6 @@
 import (
 	"context"
 	"fmt"
-	slog "github.com/sourcegraph/sourcegraph/lib/log"
 	"strings"
 	"sync"
 
@@ -15,6 +14,7 @@
 	"github.com/sourcegraph/sourcegraph/internal/extsvc"
 	"github.com/sourcegraph/sourcegraph/internal/gitserver/gitdomain"
 	"github.com/sourcegraph/sourcegraph/internal/search"
+	"github.com/sourcegraph/sourcegraph/internal/search/commit"
 	"github.com/sourcegraph/sourcegraph/internal/search/query"
 	searchrepos "github.com/sourcegraph/sourcegraph/internal/search/repos"
 	"github.com/sourcegraph/sourcegraph/internal/search/run"
@@ -218,18 +218,12 @@
 // Done returns the highest priority alert and an error.MultiError containing
 // all errors that could not be converted to alerts.
 func (o *Observer) Done() (*search.Alert, error) {
-	slogger := slog.Scoped("Done", "Done returns the highest priority alert and an error.MultiError containing")
-
 	if !o.HasResults && o.PatternType != query.SearchTypeStructural && comby.MatchHoleRegexp.MatchString(o.OriginalQuery) {
 		o.update(search.AlertForStructuralSearchNotSet(o.OriginalQuery))
 	}
 
 	if o.HasResults && o.err != nil {
-<<<<<<< HEAD
-		slogger.Error("Errors during search", slog.Error(o.err))
-=======
 		o.log.Error("Errors during search", slog.Error(o.err))
->>>>>>> 336f2389
 		return o.alert, nil
 	}
 
@@ -247,9 +241,10 @@
 	}
 
 	var (
+		rErr *commit.RepoLimitError
+		tErr *commit.TimeLimitError
 		mErr *searchrepos.MissingRepoRevsError
 		oErr *errOverRepoLimit
-		lErr *ErrLuckyQueries
 	)
 
 	if errors.HasType(err, authz.ErrStalePermissions{}) {
@@ -288,15 +283,6 @@
 		return a, nil
 	}
 
-	if errors.As(err, &lErr) {
-		return &search.Alert{
-			PrometheusType:  "lucky_search_notice",
-			Title:           "Showing additional results for similar queries",
-			Description:     "We returned all the results for your query. We also added results you might be interested in for similar queries. Below are similar queries we ran.",
-			ProposedQueries: lErr.ProposedQueries,
-		}, nil
-	}
-
 	if strings.Contains(err.Error(), "Worker_oomed") || strings.Contains(err.Error(), "Worker_exited_abnormally") {
 		return &search.Alert{
 			PrometheusType: "structural_search_needs_more_memory",
@@ -312,6 +298,24 @@
 			Title:          "Structural search needs more memory",
 			Description:    `Running your structural search requires more memory. You could try reducing the number of repositories with the "repo:" filter. If you are an administrator, try double the memory allocated for the "searcher" service. If you're unsure, reach out to us at support@sourcegraph.com.`,
 			Priority:       4,
+		}, nil
+	}
+
+	if errors.As(err, &rErr) {
+		return &search.Alert{
+			PrometheusType: "exceeded_diff_commit_search_limit",
+			Title:          fmt.Sprintf("Too many matching repositories for %s search to handle", rErr.ResultType),
+			Description:    fmt.Sprintf(`%s search can currently only handle searching across %d repositories at a time. Try using the "repo:" filter to narrow down which repositories to search, or using 'after:"1 week ago"'.`, strings.Title(rErr.ResultType), rErr.Max),
+			Priority:       2,
+		}, nil
+	}
+
+	if errors.As(err, &tErr) {
+		return &search.Alert{
+			PrometheusType: "exceeded_diff_commit_with_time_search_limit",
+			Title:          fmt.Sprintf("Too many matching repositories for %s search to handle", tErr.ResultType),
+			Description:    fmt.Sprintf(`%s search can currently only handle searching across %d repositories at a time. Try using the "repo:" filter to narrow down which repositories to search.`, strings.Title(tErr.ResultType), tErr.Max),
+			Priority:       1,
 		}, nil
 	}
 
@@ -372,14 +376,6 @@
 	return "Too many matching repositories"
 }
 
-type ErrLuckyQueries struct {
-	ProposedQueries []*search.ProposedQuery
-}
-
-func (e *ErrLuckyQueries) Error() string {
-	return "We were able to find more results by slightly modifying your query"
-}
-
 // isContextError returns true if ctx.Err() is not nil or if err
 // is an error caused by context cancelation or timeout.
 func isContextError(ctx context.Context, err error) bool {
