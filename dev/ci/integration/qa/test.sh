--- conflicted
+++ resolved
@@ -23,83 +23,9 @@
 curl -f http://localhost:7080
 curl -f http://localhost:7080/healthz
 echo "--- TEST: Running tests"
-<<<<<<< HEAD
-
-function qa_test() {
-  MOCHA_JUNIT_OUTPUT_DIR=$(mktemp -d)
-  export MOCHA_JUNIT_OUTPUT_DIR
-  MOCHA_FILE="$MOCHA_JUNIT_OUTPUT_DIR/mocha-junit.xml"
-  export MOCHA_FILE
-  trap 'rm -Rf "$MOCHA_JUNIT_OUTPUT_DIR"' EXIT
-
-  set +eo pipefail # so we still get the result if the test failed
-  local test_exit_code
-
-  pushd client/web
-  pnpm runtest:regression --reporter mocha-junit-reporter
-  # Save the test exit code so we can return it after submitting the test run to the analytics.
-  test_exit_code="$?"
-
-  popd
-
-  set -eo pipefail # resume being strict about errors
-
-  # escape xml output properly for JSON
-  set +x
-  local quoted_xml
-  quoted_xml="$(jq -R -s '.' "$MOCHA_FILE")"
-
-  local data
-  data=$(
-    cat <<EOF
-{
-  "format": "junit",
-  "run_env": {
-    "CI": "buildkite",
-    "key": "$BUILDKITE_BUILD_ID",
-    "job_id": "$BUILDKITE_JOB_ID",
-    "branch": "$BUILDKITE_BRANCH",
-    "commit_sha": "$BUILDKITE_COMMIT",
-    "message": "$BUILDKITE_MESSAGE",
-    "url": "$BUILDKITE_BUILD_URL"
-  },
-  "data": $quoted_xml
-}
-EOF
-  )
-
-  echo -e "\n--- :information_source: Uploading test results to Buildkite analytics"
-  set +e
-  echo "$data" | curl \
-    --fail \
-    --request POST \
-    --url https://analytics-api.buildkite.com/v1/uploads \
-    --header "Authorization: Token token=\"$BUILDKITE_ANALYTICS_FRONTEND_E2E_TEST_SUITE_API_KEY\";" \
-    --header 'Content-Type: application/json' \
-    --data-binary @-
-  local curl_exit="$?"
-  if [ "$curl_exit" -eq 0 ]; then
-    echo -e "\n--- :information_source: Succesfully uploaded test results to Buildkite analytics"
-  else
-    echo -e "\n^^^ +++ :warning: Failed to upload test results to Buildkite analytics"
-  fi
-  set -e
-
-  unset MOCHA_JUNIT_OUTPUT_DIR
-  unset MOCHA_FILE
-  set -x
-
-  return "$test_exit_code"
-}
-
-BUILDKITE_ANALYTICS_FRONTEND_E2E_TEST_SUITE_API_KEY=$(gcloud secrets versions access latest --secret="BUILDKITE_ANALYTICS_FRONTEND_E2E_TEST_SUITE_API_KEY" --project="sourcegraph-ci" --quiet)
-
-qa_test
-=======
 # Run all tests, and error if one fails
 test_status=0
 pushd client/web
-yarn run test:regression || test_status=1
+pnpm run test:regression || test_status=1
 popd
-exit $test_status
->>>>>>> ddcade54
+exit $test_status